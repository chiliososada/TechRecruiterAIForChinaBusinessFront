import { getStoredTokens } from "./auth-api";

// Get environment variables
const BACKEND_API_URL =
  import.meta.env.VITE_BACKEND_API_URL || "http://localhost:8000";
const BACKEND_API_KEY = import.meta.env.VITE_BACKEND_API_KEY || "";

// API base path
//const API_BASE = `${BACKEND_API_URL}/api/v1`;
const API_BASE = "";

let apiBase: string | undefined;
/**
 * Call this once (e.g. in App initialization) to set the backend URL.
 */
export function setApiBase(port: number) {
  apiBase = `http://localhost:${port}/api/v1`;
}

/**
 * General-purpose fetch wrapper that uses the dynamic API base.
 */
export async function apiFetch(
  endpoint: string,
  options?: RequestInit
): Promise<Response> {
  if (!apiBase) {
    throw new Error(
      "API base URL not initialized. Did you forget to call setApiBase()?"
    );
  }

  const fullUrl = `${apiBase}${endpoint}`;
  return await fetch(fullUrl, options);
}

// Email API interfaces
export interface SendTestEmailParams {
  tenant_id: string;
  smtp_setting_id: string;
  test_email: string;
}

export interface SendTestEmailResponse {
  success: boolean;
  message: string;
  data?: {
    message_id?: string;
    [key: string]: any;
  };
}

// SMTP Settings interfaces
export interface SMTPSettingsParams {
  tenant_id: string;
  setting_name: string;
  smtp_host: string;
  smtp_port: number;
  smtp_username: string;
  smtp_password: string;
  security_protocol: "SSL" | "STARTTLS" | "NONE";
  from_email: string;
  from_name: string;
  reply_to_email?: string;
  daily_send_limit?: number;
  hourly_send_limit?: number;
  is_default?: boolean;
}

export interface SMTPSettingsResponse {
  success: boolean;
  message: string;
  data?: {
    id: string;
    [key: string]: any;
  };
}

export interface SMTPTestParams {
  tenant_id: string;
  smtp_setting_id: string;
  test_email: string;
}

export interface SMTPTestResponse {
  status: "success" | "failed";
  message: string;
  server_info?: string;
  connection_config?: {
    host: string;
    port: number;
    security: string;
    username: string;
    from_email: string;
  };
  test_time?: string;
}

// Individual Email Send interfaces
export interface SendIndividualEmailParams {
  tenant_id: string;
  to_emails: string[];
  subject: string;
  body_text: string;
  body_html?: string;
  smtp_setting_id: string;
  priority?: number;
  scheduled_at?: string;
  related_project_id?: string;
  related_engineer_id?: string;
  metadata?: Record<string, any>;
}

export interface SendIndividualEmailResponse {
  queue_id: string;
  status: string;
  message: string;
  to_emails: string[];
  scheduled_at: string;
  attachments_count: number;
}

// Get current user info from localStorage
export const getCurrentUserInfo = () => {
  try {
    // First try to get from auth_user_data (stored during login)
    const authDataStr = localStorage.getItem("auth_user_data");
    if (authDataStr) {
      const authData = JSON.parse(authDataStr);
      console.log("Found auth_user_data:", authData);

      // Combine user and tenant info for API calls
      const userInfo = authData.user || {};
      const tenantInfo = authData.tenant || {};

      return {
        ...userInfo,
        tenant_id: tenantInfo.id || userInfo.tenant_id,
        email: userInfo.email || tenantInfo.email,
      };
    }

    // Fallback: try other possible storage keys
    const userStr = localStorage.getItem("authUser");
    if (userStr) {
      return JSON.parse(userStr);
    }

    return null;
  } catch (error) {
    console.error("Error getting user info:", error);
    return null;
  }
};

// Send test email API call
export const sendTestEmail = async (
  subject: string,
  body: string,
  signature?: string,
  userFromContext?: { email: string; tenant_id: string }
): Promise<SendTestEmailResponse> => {
  try {
    const { accessToken } = getStoredTokens();

    // Try to get user info from context first, then from localStorage
    let userInfo = userFromContext || getCurrentUserInfo();

    console.log("User info for test email:", userInfo);

    if (!userInfo || !userInfo.email) {
      console.error("User info not found or missing email:", userInfo);
      return {
        success: false,
        message: "ユーザー情報が見つかりません",
      };
    }

    // Prepare email content with signature if provided
    const fullBody = signature ? `${body}\n\n${signature}` : body;

<<<<<<< HEAD
    // Get the SMTP setting ID from localStorage or use default
    const smtpSettingId = localStorage.getItem("default_smtp_setting_id");
=======
    // Get the SMTP setting ID from database for current tenant
    const smtpSettingId = await getDefaultSMTPSettingId(userInfo);
>>>>>>> 53910d5d

    // Prepare the request parameters
    const params: SendTestEmailParams = {
      tenant_id: userInfo.tenant_id || "",
      smtp_setting_id: smtpSettingId,
      test_email: userInfo.email,
    };

    console.log("Sending test email with params:", params);
    console.log("Email subject:", subject);
    console.log("Email body:", fullBody);
    console.log("API URL:", `${API_BASE}/email/send-test`);
    console.log("API Key:", BACKEND_API_KEY ? "Set" : "Not set");

    const response = await apiFetch(`${API_BASE}/email/send-test`, {
      method: "POST",
      headers: {
        "Content-Type": "application/json",
        "X-API-Key": BACKEND_API_KEY,
        Authorization: accessToken ? `Bearer ${accessToken}` : "",
        accept: "application/json",
      },
      body: JSON.stringify({
        ...params,
        subject: subject,
        body: fullBody,
      }),
    });

    console.log("Test email API response status:", response.status);

    const data = await response.json();
    console.log("Test email API response data:", data);

    // Check both HTTP status and response status field
    if (!response.ok || data.status === "failed" || data.status === "error") {
      console.error("Test email API error:", data);
      return {
        success: false,
        message: data.message || data.error || `エラー: ${response.status}`,
      };
    }

    console.log("Test email sent successfully:", data);
    return {
      success: true,
      message: data.message || "テストメールを送信しました",
      data: data.data,
    };
  } catch (error) {
    console.error("Test email send error:", error);
    return {
      success: false,
      message:
        error instanceof Error
          ? error.message
          : "テストメール送信に失敗しました",
    };
  }
};

// Save SMTP settings
export const saveSMTPSettings = async (
  settings: Omit<SMTPSettingsParams, "tenant_id">,
  userFromContext?: { tenant_id: string }
): Promise<SMTPSettingsResponse> => {
  try {
    const { accessToken } = getStoredTokens();

    // Get user info for tenant_id
    const userInfo = userFromContext || getCurrentUserInfo();

    if (!userInfo || !userInfo.tenant_id) {
      return {
        success: false,
        message: "テナント情報が見つかりません",
      };
    }

    // Check if there's an existing SMTP setting for this tenant
    let isUpdate = false;
    let updateSettingId = null;

    // Fetch existing settings for this tenant to check if we need to update
    try {
      const existingSettingsResult = await getSMTPSettings(userInfo);
      if (existingSettingsResult.success && existingSettingsResult.data && existingSettingsResult.data.length > 0) {
        // Look for an existing setting with the same setting_name or find the default setting
        const existingSetting = settings.setting_name 
          ? existingSettingsResult.data.find((s: any) => s.setting_name === settings.setting_name)
          : existingSettingsResult.data.find((s: any) => s.is_default);
        
        if (existingSetting) {
          isUpdate = true;
          updateSettingId = existingSetting.id;
          console.log('Found existing SMTP setting, will update:', updateSettingId);
        }
      }
    } catch (error) {
      console.warn('Could not check existing settings, proceeding with create:', error);
    }

    const params: SMTPSettingsParams = {
      ...settings,
      tenant_id: userInfo.tenant_id,
    };

<<<<<<< HEAD
    console.log("Saving SMTP settings:", params);

    const response = await apiFetch(`${API_BASE}/email/smtp-settings`, {
      method: "POST",
=======
    console.log(`${isUpdate ? 'Updating' : 'Creating'} SMTP settings:`, params);

    // Use PUT for update or POST for create
    const url = isUpdate ? `${API_BASE}/email/smtp-settings/${updateSettingId}` : `${API_BASE}/email/smtp-settings`;
    const method = isUpdate ? 'PUT' : 'POST';

    const response = await fetch(url, {
      method: method,
>>>>>>> 53910d5d
      headers: {
        "Content-Type": "application/json",
        "X-API-Key": BACKEND_API_KEY,
        Authorization: accessToken ? `Bearer ${accessToken}` : "",
        accept: "application/json",
      },
      body: JSON.stringify(params),
    });

    const data = await response.json();
    console.log("SMTP settings API response:", data);

    if (!response.ok || data.status === "failed" || data.status === "error") {
      return {
        success: false,
        message: data.message || data.error || `エラー: ${response.status}`,
      };
    }

<<<<<<< HEAD
    // Save the SMTP setting ID to localStorage if it's the default
    if (settings.is_default && data.data?.id) {
      localStorage.setItem("default_smtp_setting_id", data.data.id);
    }

    return {
      success: true,
      message: data.message || "SMTP設定を保存しました",
=======
    // No need to save to localStorage anymore, we get from database

    return {
      success: true,
      message: data.message || (isUpdate ? 'SMTP設定を更新しました' : 'SMTP設定を保存しました'),
>>>>>>> 53910d5d
      data: data.data,
    };
  } catch (error) {
    console.error("SMTP settings save error:", error);
    return {
      success: false,
      message:
        error instanceof Error ? error.message : "SMTP設定の保存に失敗しました",
    };
  }
};

// Get default SMTP setting ID for current tenant
export const getDefaultSMTPSettingId = async (
  userFromContext?: { tenant_id: string }
): Promise<string | null> => {
  try {
    const settingsResult = await getSMTPSettings(userFromContext);
    if (settingsResult.success && settingsResult.data && settingsResult.data.length > 0) {
      // Find the default setting or use the first one
      const defaultSetting = settingsResult.data.find((s: any) => s.is_default) || settingsResult.data[0];
      return defaultSetting?.id || null;
    }
    return null;
  } catch (error) {
    console.error('Error getting default SMTP setting ID:', error);
    return null;
  }
};

// Get SMTP settings
export const getSMTPSettings = async (userFromContext?: {
  tenant_id: string;
}): Promise<{ success: boolean; data?: any; message?: string }> => {
  try {
    const { accessToken } = getStoredTokens();
    const userInfo = userFromContext || getCurrentUserInfo();

    if (!userInfo || !userInfo.tenant_id) {
      return {
        success: false,
        message: "テナント情報が見つかりません",
      };
    }

    console.log("Getting SMTP settings for tenant:", userInfo.tenant_id);

    const response = await apiFetch(
      `${API_BASE}/email/smtp-settings/${userInfo.tenant_id}`,
      {
        method: "GET",
        headers: {
          "X-API-Key": BACKEND_API_KEY,
          Authorization: accessToken ? `Bearer ${accessToken}` : "",
          accept: "application/json",
        },
      }
    );

    console.log("SMTP settings response status:", response.status);
    const data = await response.json();
    console.log("SMTP settings data:", data);

    if (!response.ok || data.status === "failed") {
      return {
        success: false,
        message: data.message || `エラー: ${response.status}`,
      };
    }

    // The response is directly an array, not wrapped in a data property
    const settings = Array.isArray(data) ? data : data.data || [];

<<<<<<< HEAD
    if (Array.isArray(settings) && settings.length > 0) {
      const defaultSetting =
        settings.find((s: any) => s.is_default) || settings[0];
      if (defaultSetting?.id) {
        localStorage.setItem("default_smtp_setting_id", defaultSetting.id);
        console.log("Saved default SMTP setting ID:", defaultSetting.id);
      }
    }
=======
    // No need to save to localStorage anymore
>>>>>>> 53910d5d

    return {
      success: true,
      data: settings,
    };
  } catch (error) {
    console.error("Get SMTP settings error:", error);
    return {
      success: false,
      message:
        error instanceof Error ? error.message : "SMTP設定の取得に失敗しました",
    };
  }
};

// Test SMTP connection
export const testSMTPConnection = async (
  smtpSettingId: string,
  testEmail?: string,
  userFromContext?: { email: string; tenant_id: string }
): Promise<SMTPTestResponse> => {
  try {
    const { accessToken } = getStoredTokens();

    // Get user info for tenant_id and email
    const userInfo = userFromContext || getCurrentUserInfo();

    if (!userInfo || !userInfo.tenant_id) {
      return {
        status: "failed",
        message: "テナント情報が見つかりません",
      };
    }

    const params: SMTPTestParams = {
      tenant_id: userInfo.tenant_id,
      smtp_setting_id: smtpSettingId,
      test_email: testEmail || userInfo.email || "",
    };

    console.log("Testing SMTP connection with params:", params);

    const response = await apiFetch(`${API_BASE}/email/smtp-settings/test`, {
      method: "POST",
      headers: {
        "Content-Type": "application/json",
        "X-API-Key": BACKEND_API_KEY,
        Authorization: accessToken ? `Bearer ${accessToken}` : "",
        accept: "application/json",
      },
      body: JSON.stringify(params),
    });

    const data = await response.json();
    console.log("SMTP test response:", data);

    return data;
  } catch (error) {
    console.error("SMTP connection test error:", error);
    return {
      status: "failed",
      message:
        error instanceof Error ? error.message : "SMTP接続テストに失敗しました",
    };
  }
};

// Send individual emails (bulk email)
export const sendIndividualEmail = async (
  params: Omit<SendIndividualEmailParams, "tenant_id" | "smtp_setting_id">,
  userFromContext?: { tenant_id: string }
): Promise<{
  success: boolean;
  data?: SendIndividualEmailResponse;
  message: string;
}> => {
  try {
    const { accessToken } = getStoredTokens();

    // Get user info for tenant_id
    const userInfo = userFromContext || getCurrentUserInfo();

    if (!userInfo || !userInfo.tenant_id) {
      return {
        success: false,
        message: "テナント情報が見つかりません",
      };
    }

<<<<<<< HEAD
    // Get the SMTP setting ID from localStorage
    const smtpSettingId = localStorage.getItem("default_smtp_setting_id");

=======
    // Get the SMTP setting ID from database for current tenant
    const smtpSettingId = await getDefaultSMTPSettingId(userInfo);
    
>>>>>>> 53910d5d
    if (!smtpSettingId) {
      return {
        success: false,
        message: "SMTP設定が見つかりません。先にSMTP設定を保存してください。",
      };
    }

    const requestParams: SendIndividualEmailParams = {
      ...params,
      tenant_id: userInfo.tenant_id,
      smtp_setting_id: smtpSettingId,
      priority: params.priority || 5,
    };

    console.log("Sending individual emails with params:", requestParams);

    const response = await apiFetch(`${API_BASE}/email/send-individual`, {
      method: "POST",
      headers: {
        "Content-Type": "application/json",
        "X-API-Key": BACKEND_API_KEY,
        Authorization: accessToken ? `Bearer ${accessToken}` : "",
        accept: "application/json",
      },
      body: JSON.stringify(requestParams),
    });

    const data = await response.json();
    console.log("Individual email API response:", data);

    if (!response.ok || data.status === "failed" || data.status === "error") {
      return {
        success: false,
        message: data.message || data.error || `エラー: ${response.status}`,
      };
    }

    return {
      success: true,
      data: data,
      message: data.message || "メールを送信しました",
    };
  } catch (error) {
    console.error("Individual email send error:", error);
    return {
      success: false,
      message:
        error instanceof Error ? error.message : "メール送信に失敗しました",
    };
  }
};

// Resume Upload interfaces
export interface UploadResumeParams {
  file: File;
  tenant_id: string;
  engineer_id?: string;
}

export interface UploadResumeResponse {
  success: boolean;
  message: string;
  data?: {
    file_url: string;
    file_name: string;
    file_size: number;
    upload_id: string;
    storage_path: string;
    metadata: {
      original_filename: string;
      file_size: number;
      mime_type: string;
      tenant_id: string;
      engineer_id?: string;
      file_url: string;
      storage_path: string;
      upload_id: string;
    };
    extracted_text?: string;
  };
  error_code?: string | null;
}

// Upload resume file to storage
export const uploadResumeFile = async (
  file: File,
  engineerId?: string,
  userFromContext?: { tenant_id: string }
): Promise<UploadResumeResponse> => {
  try {
    const { accessToken } = getStoredTokens();
    const userInfo = userFromContext || getCurrentUserInfo();

    if (!userInfo || !userInfo.tenant_id) {
      console.error("Missing tenant info:", {
        userInfo,
        hasTenantId: !!userInfo?.tenant_id,
      });
      return {
        success: false,
        message: "テナント情報が見つかりません",
      };
    }

    // Create FormData for file upload
    const formData = new FormData();
    formData.append("file", file);
    formData.append("tenant_id", userInfo.tenant_id);
    if (engineerId) {
      formData.append("engineer_id", engineerId);
    }

    console.log("Uploading resume file:", {
      fileName: file.name,
      fileSize: file.size,
      fileType: file.type,
      tenantId: userInfo.tenant_id,
      engineerId: engineerId,
    });

    const response = await apiFetch(`${API_BASE}/resume-upload/upload`, {
      method: "POST",
      headers: {
        "X-API-Key": BACKEND_API_KEY,
        Authorization: accessToken ? `Bearer ${accessToken}` : "",
      },
      body: formData,
    });

    const data = await response.json();
    console.log("Resume upload response:", data);

    if (!response.ok || data.status === "failed" || data.status === "error") {
      return {
        success: false,
        message: data.message || data.error || `エラー: ${response.status}`,
      };
    }

    return {
      success: true,
      message: data.message || "履歴書ファイルをアップロードしました",
      data: data.data,
    };
  } catch (error) {
    console.error("Resume file upload error:", error);
    return {
      success: false,
      message:
        error instanceof Error
          ? error.message
          : "履歴書ファイルのアップロードに失敗しました",
    };
  }
};

// Delete uploaded resume file using new API endpoint
export const deleteUploadedFile = async (
  fileUrl: string,
  engineerId?: string,
  userFromContext?: { tenant_id: string }
): Promise<{ success: boolean; message: string }> => {
  try {
    const { accessToken } = getStoredTokens();
    const userInfo = userFromContext || getCurrentUserInfo();

    if (!userInfo || !userInfo.tenant_id) {
      return {
        success: false,
        message: "テナント情報が見つかりません",
      };
    }

    // URLからstorage_pathを抽出
    const extractStoragePathFromUrl = (url: string): string => {
      try {
        const urlObj = new URL(url);
        const pathParts = urlObj.pathname.split("/");
        // パスの例: /storage/v1/object/public/bucket/tenant-id/file-name.xlsx
        const publicIndex = pathParts.indexOf("public");
        if (publicIndex !== -1 && publicIndex < pathParts.length - 1) {
          // bucket名以降のパスを取得
          return pathParts.slice(publicIndex + 2).join("/");
        }
        return url; // フォールバック
      } catch (error) {
        console.error("Error extracting storage path:", error);
        return url; // フォールバック
      }
    };

    const storagePath = extractStoragePathFromUrl(fileUrl);
    console.log("Deleting uploaded file:", {
      fileUrl,
      storagePath,
      engineerId,
    });

    // engineer_idのバリデーション
    if (!engineerId) {
      return {
        success: false,
        message: "エンジニアIDが必要です",
      };
    }

    // URL query parameters for the new API
    const queryParams = new URLSearchParams({
      storage_path: storagePath,
      engineer_id: engineerId,
    });

    const deleteUrl = `/resume-upload/delete/${
      userInfo.tenant_id
    }?${queryParams.toString()}`;

    // デバッグ用ログ
    console.log("API削除リクエストパラメータ:", {
      tenant_id: userInfo.tenant_id,
      storage_path: storagePath,
      engineer_id: engineerId,
      url: deleteUrl,
    });

    const response = await apiFetch(deleteUrl, {
      method: "DELETE",
      headers: {
        "X-API-Key": BACKEND_API_KEY,
        Authorization: accessToken ? `Bearer ${accessToken}` : "",
      },
    });

    const data = await response.json();
    console.log("File deletion response:", data);

    if (!response.ok || data.status === "failed" || data.status === "error") {
      return {
        success: false,
        message: data.message || data.error || `エラー: ${response.status}`,
      };
    }

    return {
      success: true,
      message: data.message || "ファイルを削除しました",
    };
  } catch (error) {
    console.error("File deletion error:", error);
    return {
      success: false,
      message:
        error instanceof Error ? error.message : "ファイル削除に失敗しました",
    };
  }
};

// Generic API call helper for future backend API calls
export const callBackendAPI = async <T = any>(
  endpoint: string,
  method: "GET" | "POST" | "PUT" | "DELETE" = "GET",
  body?: any
): Promise<{ success: boolean; data?: T; message?: string }> => {
  try {
    const { accessToken } = getStoredTokens();

    const options: RequestInit = {
      method,
      headers: {
        "Content-Type": "application/json",
        "X-API-Key": BACKEND_API_KEY,
        Authorization: accessToken ? `Bearer ${accessToken}` : "",
        accept: "application/json",
      },
    };

    if (body && method !== "GET") {
      options.body = JSON.stringify(body);
    }

    const response = await apiFetch(`${API_BASE}${endpoint}`, options);
    const data = await response.json();

    if (!response.ok) {
      return {
        success: false,
        message: data.message || data.error || `HTTP Error: ${response.status}`,
      };
    }

    return {
      success: true,
      data,
    };
  } catch (error) {
    console.error(`Backend API error (${endpoint}):`, error);
    return {
      success: false,
      message:
        error instanceof Error ? error.message : "API呼び出しに失敗しました",
    };
  }
};<|MERGE_RESOLUTION|>--- conflicted
+++ resolved
@@ -179,13 +179,8 @@
     // Prepare email content with signature if provided
     const fullBody = signature ? `${body}\n\n${signature}` : body;
 
-<<<<<<< HEAD
-    // Get the SMTP setting ID from localStorage or use default
-    const smtpSettingId = localStorage.getItem("default_smtp_setting_id");
-=======
     // Get the SMTP setting ID from database for current tenant
     const smtpSettingId = await getDefaultSMTPSettingId(userInfo);
->>>>>>> 53910d5d
 
     // Prepare the request parameters
     const params: SendTestEmailParams = {
@@ -272,20 +267,32 @@
     // Fetch existing settings for this tenant to check if we need to update
     try {
       const existingSettingsResult = await getSMTPSettings(userInfo);
-      if (existingSettingsResult.success && existingSettingsResult.data && existingSettingsResult.data.length > 0) {
+      if (
+        existingSettingsResult.success &&
+        existingSettingsResult.data &&
+        existingSettingsResult.data.length > 0
+      ) {
         // Look for an existing setting with the same setting_name or find the default setting
-        const existingSetting = settings.setting_name 
-          ? existingSettingsResult.data.find((s: any) => s.setting_name === settings.setting_name)
+        const existingSetting = settings.setting_name
+          ? existingSettingsResult.data.find(
+              (s: any) => s.setting_name === settings.setting_name
+            )
           : existingSettingsResult.data.find((s: any) => s.is_default);
-        
+
         if (existingSetting) {
           isUpdate = true;
           updateSettingId = existingSetting.id;
-          console.log('Found existing SMTP setting, will update:', updateSettingId);
+          console.log(
+            "Found existing SMTP setting, will update:",
+            updateSettingId
+          );
         }
       }
     } catch (error) {
-      console.warn('Could not check existing settings, proceeding with create:', error);
+      console.warn(
+        "Could not check existing settings, proceeding with create:",
+        error
+      );
     }
 
     const params: SMTPSettingsParams = {
@@ -293,21 +300,16 @@
       tenant_id: userInfo.tenant_id,
     };
 
-<<<<<<< HEAD
-    console.log("Saving SMTP settings:", params);
-
-    const response = await apiFetch(`${API_BASE}/email/smtp-settings`, {
-      method: "POST",
-=======
-    console.log(`${isUpdate ? 'Updating' : 'Creating'} SMTP settings:`, params);
+    console.log(`${isUpdate ? "Updating" : "Creating"} SMTP settings:`, params);
 
     // Use PUT for update or POST for create
-    const url = isUpdate ? `${API_BASE}/email/smtp-settings/${updateSettingId}` : `${API_BASE}/email/smtp-settings`;
-    const method = isUpdate ? 'PUT' : 'POST';
+    const url = isUpdate
+      ? `${API_BASE}/email/smtp-settings/${updateSettingId}`
+      : `${API_BASE}/email/smtp-settings`;
+    const method = isUpdate ? "PUT" : "POST";
 
     const response = await fetch(url, {
       method: method,
->>>>>>> 53910d5d
       headers: {
         "Content-Type": "application/json",
         "X-API-Key": BACKEND_API_KEY,
@@ -327,22 +329,13 @@
       };
     }
 
-<<<<<<< HEAD
-    // Save the SMTP setting ID to localStorage if it's the default
-    if (settings.is_default && data.data?.id) {
-      localStorage.setItem("default_smtp_setting_id", data.data.id);
-    }
+    // No need to save to localStorage anymore, we get from database
 
     return {
       success: true,
-      message: data.message || "SMTP設定を保存しました",
-=======
-    // No need to save to localStorage anymore, we get from database
-
-    return {
-      success: true,
-      message: data.message || (isUpdate ? 'SMTP設定を更新しました' : 'SMTP設定を保存しました'),
->>>>>>> 53910d5d
+      message:
+        data.message ||
+        (isUpdate ? "SMTP設定を更新しました" : "SMTP設定を保存しました"),
       data: data.data,
     };
   } catch (error) {
@@ -356,19 +349,25 @@
 };
 
 // Get default SMTP setting ID for current tenant
-export const getDefaultSMTPSettingId = async (
-  userFromContext?: { tenant_id: string }
-): Promise<string | null> => {
+export const getDefaultSMTPSettingId = async (userFromContext?: {
+  tenant_id: string;
+}): Promise<string | null> => {
   try {
     const settingsResult = await getSMTPSettings(userFromContext);
-    if (settingsResult.success && settingsResult.data && settingsResult.data.length > 0) {
+    if (
+      settingsResult.success &&
+      settingsResult.data &&
+      settingsResult.data.length > 0
+    ) {
       // Find the default setting or use the first one
-      const defaultSetting = settingsResult.data.find((s: any) => s.is_default) || settingsResult.data[0];
+      const defaultSetting =
+        settingsResult.data.find((s: any) => s.is_default) ||
+        settingsResult.data[0];
       return defaultSetting?.id || null;
     }
     return null;
   } catch (error) {
-    console.error('Error getting default SMTP setting ID:', error);
+    console.error("Error getting default SMTP setting ID:", error);
     return null;
   }
 };
@@ -416,18 +415,7 @@
     // The response is directly an array, not wrapped in a data property
     const settings = Array.isArray(data) ? data : data.data || [];
 
-<<<<<<< HEAD
-    if (Array.isArray(settings) && settings.length > 0) {
-      const defaultSetting =
-        settings.find((s: any) => s.is_default) || settings[0];
-      if (defaultSetting?.id) {
-        localStorage.setItem("default_smtp_setting_id", defaultSetting.id);
-        console.log("Saved default SMTP setting ID:", defaultSetting.id);
-      }
-    }
-=======
     // No need to save to localStorage anymore
->>>>>>> 53910d5d
 
     return {
       success: true,
@@ -517,15 +505,9 @@
       };
     }
 
-<<<<<<< HEAD
-    // Get the SMTP setting ID from localStorage
-    const smtpSettingId = localStorage.getItem("default_smtp_setting_id");
-
-=======
     // Get the SMTP setting ID from database for current tenant
     const smtpSettingId = await getDefaultSMTPSettingId(userInfo);
-    
->>>>>>> 53910d5d
+
     if (!smtpSettingId) {
       return {
         success: false,
