import { Toaster } from "@/components/ui/toaster";
import { Toaster as Sonner } from "@/components/ui/sonner";
import { TooltipProvider } from "@/components/ui/tooltip";
import { QueryClient, QueryClientProvider } from "@tanstack/react-query";
import { BrowserRouter, Routes, Route, Navigate } from "react-router-dom";
import { Loader } from "lucide-react";
import Dashboard from "./pages/Dashboard";
import Cases from "./pages/Cases";
import Candidates from "./pages/Candidates";
import Matching from "./pages/Matching";
import Email from "./pages/Email";
import Settings from "./pages/Settings";
import Profile from "./pages/Profile";
import Auth from "./pages/Auth";
import NotFound from "./pages/NotFound";
import EmailAnalysis from "./pages/EmailAnalysis";
import BatchMatching from "./pages/BatchMatching";
import BulkEmail from "./pages/BulkEmail";
import { AuthProvider } from "./contexts/AuthContext";
import { ProtectedRoute } from "./components/auth/ProtectedRoute";
import { ToastProvider } from "@/hooks/toast/toast-provider";
import { DebugPanel } from "@/components/layout/DebugPanel"; // 添加这一行
import AuthDebug from "./pages/AuthDebug";
import TestPage from "./pages/TestPage";
import { ErrorBoundary } from "./components/ErrorBoundary";
import { useState, useEffect, createContext, useContext } from "react";
import { invoke } from "@tauri-apps/api/core";
import { setApiBase } from "./utils/backend-api";
import { set_aimatching } from "./services/aiMatchingService";

const queryClient = new QueryClient({
  defaultOptions: {
    queries: {
      retry: 1,
    },
  },
});

<<<<<<< HEAD
export const BackendPortContext = createContext<number | undefined>(undefined);

const App = () => {
  const [backendPort, setBackendPort] = useState<number | undefined>(undefined);
  const [backendReady, setBackendReady] = useState<boolean>(false);
  useEffect(() => {
    invoke<number>("get_backend_port")
      .then((port) => {
        console.log("Backend port from Rust:", port);
        setBackendPort(port);
        setApiBase(port);
        set_aimatching(`http://localhost:${port}`);
      })
      .catch((err) => {
        console.error("Failed to get backend port:", err);
      });

    invoke<string>("get_backend_log")
      .then((backend_log) => {
        console.log("backend log: ", backend_log);
      })
      .catch((err) => {
        console.error("Failed to get backend port:", err);
      });

    const interval = setInterval(async () => {
      try {
        const res = await fetch(`http://localhost:${backendPort}`, {
          method: "GET",
        });
        if (res.ok) {
          setBackendReady(true);
          clearInterval(interval);
        }
      } catch (err) {
        // not ready yet
      }
    }, 500); // retry every 500ms

    return () => clearInterval(interval);
  });

  if (!backendPort) {
    return null;
  }

  if (!backendReady) {
    return (
      <div className="flex items-center justify-center h-[50vh]">
        <div className="flex flex-col items-center space-y-4">
          <Loader className="h-8 w-8 animate-spin text-blue-600" />
        </div>
      </div>
    );
  }
  return (
    <ErrorBoundary>
      <BackendPortContext.Provider value={backendPort}>
        <QueryClientProvider client={queryClient}>
          <ToastProvider>
            <TooltipProvider>
              <AuthProvider>
                <Toaster />
                <Sonner />
                <BrowserRouter>
                  <Routes>
                    {/* Public routes */}
                    <Route path="/auth" element={<Auth />} />

                    {/* Protected routes */}
                    <Route path="/" element={<Dashboard />} />
                    <Route path="/test" element={<TestPage />} />
                    <Route
                      path="/protected"
                      element={
                        <ProtectedRoute>
                          <Dashboard />
                        </ProtectedRoute>
                      }
                    />

                    {/* Own company routes */}
                    <Route
                      path="/cases/company/own"
                      element={
                        <ProtectedRoute>
                          <Cases companyType="own" />
                        </ProtectedRoute>
                      }
                    />
                    <Route
                      path="/candidates/company/own"
                      element={
                        <ProtectedRoute>
                          <Candidates companyType="own" />
                        </ProtectedRoute>
                      }
                    />

                    {/* Other company routes */}
                    <Route
                      path="/cases/company/other"
                      element={
                        <ProtectedRoute>
                          <Cases companyType="other" />
                        </ProtectedRoute>
                      }
                    />
                    <Route
                      path="/candidates/company/other"
                      element={
                        <ProtectedRoute>
                          <Candidates companyType="other" />
                        </ProtectedRoute>
                      }
                    />

                    {/* Legacy route - redirect handling */}
                    <Route
                      path="/cases"
                      element={
                        <ProtectedRoute>
                          <Navigate to="/cases/company/own" replace />
                        </ProtectedRoute>
                      }
                    />
                    <Route
                      path="/candidates"
                      element={
                        <ProtectedRoute>
                          <Navigate to="/candidates/company/own" replace />
                        </ProtectedRoute>
                      }
                    />

                    {/* Other routes */}
                    <Route
                      path="/matching"
                      element={
                        <ProtectedRoute>
                          <Matching />
                        </ProtectedRoute>
                      }
                    />
                    <Route
                      path="/batch-matching"
                      element={
                        <ProtectedRoute>
                          <BatchMatching />
                        </ProtectedRoute>
                      }
                    />
                    <Route
                      path="/email"
                      element={
                        <ProtectedRoute>
                          <Email />
                        </ProtectedRoute>
                      }
                    />
                    <Route
                      path="/email-analysis"
                      element={
                        <ProtectedRoute>
                          <EmailAnalysis />
                        </ProtectedRoute>
                      }
                    />
                    <Route
                      path="/settings"
                      element={
                        <ProtectedRoute>
                          <Settings />
                        </ProtectedRoute>
                      }
                    />
                    <Route
                      path="/profile"
                      element={
                        <ProtectedRoute>
                          <Profile />
                        </ProtectedRoute>
                      }
                    />
                    <Route path="*" element={<NotFound />} />
                    <Route path="/auth-debug" element={<AuthDebug />} />
                  </Routes>
                </BrowserRouter>
                {/* 添加调试面板 - 只在开发环境显示 */}
                <DebugPanel />
              </AuthProvider>
            </TooltipProvider>
          </ToastProvider>
        </QueryClientProvider>
      </BackendPortContext.Provider>
    </ErrorBoundary>
  );
};

export function useBackendPort(): number {
  const port = useContext(BackendPortContext);

  if (port === undefined) {
    throw new Error(
      "Backend port is not available yet. Make sure you're using BackendPortProvider and the port has been initialized."
    );
  }

  return port;
}
=======
const App = () => (
  <ErrorBoundary>
    <QueryClientProvider client={queryClient}>
      <ToastProvider>
        <TooltipProvider>
          <AuthProvider>
            <Toaster />
            <Sonner />
            <BrowserRouter>
            <Routes>
              {/* Public routes */}
              <Route path="/auth" element={<Auth />} />

              {/* Protected routes */}
              <Route path="/" element={<ProtectedRoute><Dashboard /></ProtectedRoute>} />
              <Route path="/test" element={<ProtectedRoute><TestPage /></ProtectedRoute>} />
              <Route path="/protected" element={<ProtectedRoute><Dashboard /></ProtectedRoute>} />

              {/* Own company routes */}
              <Route path="/cases/company/own" element={<ProtectedRoute><Cases companyType="own" /></ProtectedRoute>} />
              <Route path="/candidates/company/own" element={<ProtectedRoute><Candidates companyType="own" /></ProtectedRoute>} />

              {/* Other company routes */}
              <Route path="/cases/company/other" element={<ProtectedRoute><Cases companyType="other" /></ProtectedRoute>} />
              <Route path="/candidates/company/other" element={<ProtectedRoute><Candidates companyType="other" /></ProtectedRoute>} />

              {/* Legacy route - redirect handling */}
              <Route path="/cases" element={<ProtectedRoute><Navigate to="/cases/company/own" replace /></ProtectedRoute>} />
              <Route path="/candidates" element={<ProtectedRoute><Navigate to="/candidates/company/own" replace /></ProtectedRoute>} />

              {/* Other routes */}
              <Route path="/matching" element={<ProtectedRoute><Matching /></ProtectedRoute>} />
              <Route path="/batch-matching" element={<ProtectedRoute><BatchMatching /></ProtectedRoute>} />
              <Route path="/email" element={<ProtectedRoute><Email /></ProtectedRoute>} />
              <Route path="/bulk-email" element={<ProtectedRoute><BulkEmail /></ProtectedRoute>} />
              <Route path="/email-analysis" element={<ProtectedRoute><EmailAnalysis /></ProtectedRoute>} />
              <Route path="/settings" element={<ProtectedRoute><Settings /></ProtectedRoute>} />
              <Route path="/profile" element={<ProtectedRoute><Profile /></ProtectedRoute>} />
              <Route path="*" element={<NotFound />} />
              <Route path="/auth-debug" element={<AuthDebug />} />


            </Routes>
          </BrowserRouter>
          {/* 添加调试面板 - 只在开发环境显示 */}
          <DebugPanel />
        </AuthProvider>
      </TooltipProvider>
    </ToastProvider>
  </QueryClientProvider>
  </ErrorBoundary>
);
>>>>>>> f229ee41

export default App;<|MERGE_RESOLUTION|>--- conflicted
+++ resolved
@@ -36,7 +36,6 @@
   },
 });
 
-<<<<<<< HEAD
 export const BackendPortContext = createContext<number | undefined>(undefined);
 
 const App = () => {
@@ -107,8 +106,22 @@
                     <Route path="/auth" element={<Auth />} />
 
                     {/* Protected routes */}
-                    <Route path="/" element={<Dashboard />} />
-                    <Route path="/test" element={<TestPage />} />
+                    <Route
+                      path="/"
+                      element={
+                        <ProtectedRoute>
+                          <Dashboard />
+                        </ProtectedRoute>
+                      }
+                    />
+                    <Route
+                      path="/test"
+                      element={
+                        <ProtectedRoute>
+                          <TestPage />
+                        </ProtectedRoute>
+                      }
+                    />
                     <Route
                       path="/protected"
                       element={
@@ -194,6 +207,14 @@
                       element={
                         <ProtectedRoute>
                           <Email />
+                        </ProtectedRoute>
+                      }
+                    />
+                    <Route
+                      path="/bulk-email"
+                      element={
+                        <ProtectedRoute>
+                          <BulkEmail />
                         </ProtectedRoute>
                       }
                     />
@@ -247,59 +268,5 @@
 
   return port;
 }
-=======
-const App = () => (
-  <ErrorBoundary>
-    <QueryClientProvider client={queryClient}>
-      <ToastProvider>
-        <TooltipProvider>
-          <AuthProvider>
-            <Toaster />
-            <Sonner />
-            <BrowserRouter>
-            <Routes>
-              {/* Public routes */}
-              <Route path="/auth" element={<Auth />} />
-
-              {/* Protected routes */}
-              <Route path="/" element={<ProtectedRoute><Dashboard /></ProtectedRoute>} />
-              <Route path="/test" element={<ProtectedRoute><TestPage /></ProtectedRoute>} />
-              <Route path="/protected" element={<ProtectedRoute><Dashboard /></ProtectedRoute>} />
-
-              {/* Own company routes */}
-              <Route path="/cases/company/own" element={<ProtectedRoute><Cases companyType="own" /></ProtectedRoute>} />
-              <Route path="/candidates/company/own" element={<ProtectedRoute><Candidates companyType="own" /></ProtectedRoute>} />
-
-              {/* Other company routes */}
-              <Route path="/cases/company/other" element={<ProtectedRoute><Cases companyType="other" /></ProtectedRoute>} />
-              <Route path="/candidates/company/other" element={<ProtectedRoute><Candidates companyType="other" /></ProtectedRoute>} />
-
-              {/* Legacy route - redirect handling */}
-              <Route path="/cases" element={<ProtectedRoute><Navigate to="/cases/company/own" replace /></ProtectedRoute>} />
-              <Route path="/candidates" element={<ProtectedRoute><Navigate to="/candidates/company/own" replace /></ProtectedRoute>} />
-
-              {/* Other routes */}
-              <Route path="/matching" element={<ProtectedRoute><Matching /></ProtectedRoute>} />
-              <Route path="/batch-matching" element={<ProtectedRoute><BatchMatching /></ProtectedRoute>} />
-              <Route path="/email" element={<ProtectedRoute><Email /></ProtectedRoute>} />
-              <Route path="/bulk-email" element={<ProtectedRoute><BulkEmail /></ProtectedRoute>} />
-              <Route path="/email-analysis" element={<ProtectedRoute><EmailAnalysis /></ProtectedRoute>} />
-              <Route path="/settings" element={<ProtectedRoute><Settings /></ProtectedRoute>} />
-              <Route path="/profile" element={<ProtectedRoute><Profile /></ProtectedRoute>} />
-              <Route path="*" element={<NotFound />} />
-              <Route path="/auth-debug" element={<AuthDebug />} />
-
-
-            </Routes>
-          </BrowserRouter>
-          {/* 添加调试面板 - 只在开发环境显示 */}
-          <DebugPanel />
-        </AuthProvider>
-      </TooltipProvider>
-    </ToastProvider>
-  </QueryClientProvider>
-  </ErrorBoundary>
-);
->>>>>>> f229ee41
 
 export default App;